<!--
  ~ Copyright 2016, Yahoo Inc.
  ~ Licensed under the Apache License, Version 2.0
  ~ See LICENSE file in project root for terms.
  -->

<project xmlns="http://maven.apache.org/POM/4.0.0" xmlns:xsi="http://www.w3.org/2001/XMLSchema-instance" xsi:schemaLocation="http://maven.apache.org/POM/4.0.0 http://maven.apache.org/xsd/maven-4.0.0.xsd">
    <modelVersion>4.0.0</modelVersion>
    <groupId>com.yahoo.elide</groupId>
    <artifactId>elide-parent-pom</artifactId>
<<<<<<< HEAD
    <version>3.0.0-SNAPSHOT</version>
=======
    <version>2.4.14-SNAPSHOT</version>
>>>>>>> c7c8886a
    <packaging>pom</packaging>
    <name>Elide: Parent Pom</name>
    <description>Parent pom for Elide project</description>
    <url>https://github.com/yahoo/elide</url>

    <modules>
        <module>elide-annotations</module>
        <module>elide-core</module>
        <module>elide-datastore</module>
        <module>elide-integration-tests</module>
        <module>elide-example</module>
        <module>elide-contrib</module>
    </modules>

    <issueManagement>
        <system>GitHub Issues</system>
        <url>https://github.com/yahoo/elide/issues</url>
    </issueManagement>

    <inceptionYear>2015</inceptionYear>

    <licenses>
        <license>
            <name>The Apache Software License, Version 2.0</name>
            <url>http://www.apache.org/licenses/LICENSE-2.0.txt</url>
            <distribution>repo</distribution>
        </license>
    </licenses>

    <developers>
        <developer>
            <name>Yahoo Inc.</name>
            <url>https://github.com/yahoo</url>
        </developer>
    </developers>

    <distributionManagement>
        <repository>
            <id>bintray-elide-repo</id>
            <url>https://api.bintray.com/maven/yahoo/maven/elide;publish=1</url>
        </repository>
    </distributionManagement>

    <scm>
        <developerConnection>scm:git:ssh://git@github.com/yahoo/elide.git</developerConnection>
        <url>https://github.com/yahoo/elide.git</url>
        <tag>HEAD</tag>
    </scm>

    <prerequisites>
        <maven>3.0.0</maven>
    </prerequisites>

    <properties>
        <autoVersionSubmodules>true</autoVersionSubmodules>
        <min.jdk.version>1.8</min.jdk.version>
        <max.jdk.version>1.10</max.jdk.version>
        <source.jdk.version>${min.jdk.version}</source.jdk.version>
        <target.jdk.version>${min.jdk.version}</target.jdk.version>
        <project.build.sourceEncoding>UTF-8</project.build.sourceEncoding>
        <project.reporting.outputEncoding>UTF-8</project.reporting.outputEncoding>

        <!-- dependency versions -->
        <version.logback>1.1.3</version.logback>
        <version.jetty>9.3.6.v20151106</version.jetty>
        <version.restassured>2.7.0</version.restassured>

        <!-- TODO: Need to update locations to be relative to the projects using them -->
        <parent.pom.dir>${project.basedir}/..</parent.pom.dir>
        <checkstyle.config.location>${parent.pom.dir}/checkstyle-style.xml</checkstyle.config.location>
        <checkstyle.suppressions.location>${parent.pom.dir}/checkstyle-suppressions.xml</checkstyle.suppressions.location>

        <dependency.locations.enabled>false</dependency.locations.enabled>
    </properties>

    <!-- Dependency settings -->
    <dependencyManagement>
        <dependencies>
            <dependency>
                <groupId>com.yahoo.elide</groupId>
                <artifactId>elide-annotations</artifactId>
<<<<<<< HEAD
                <version>3.0.0-SNAPSHOT</version>
=======
                <version>2.4.14-SNAPSHOT</version>
>>>>>>> c7c8886a
            </dependency>
            <dependency>
                <groupId>org.projectlombok</groupId>
                <artifactId>lombok</artifactId>
                <version>1.16.6</version>
            </dependency>
            <dependency>
                <groupId>org.slf4j</groupId>
                <artifactId>slf4j-api</artifactId>
                <version>1.7.13</version>
            </dependency>
            <dependency>
                <groupId>com.google.guava</groupId>
                <artifactId>guava</artifactId>
                <version>18.0</version>
            </dependency>
            <dependency>
                <groupId>javax.inject</groupId>
                <artifactId>javax.inject</artifactId>
                <version>1</version>
            </dependency>
            <dependency>
                <groupId>org.apache.commons</groupId>
                <artifactId>commons-collections4</artifactId>
                <version>4.1</version>
            </dependency>
            <dependency>
                <groupId>org.apache.commons</groupId>
                <artifactId>commons-lang3</artifactId>
                <version>3.4</version>
            </dependency>
            <dependency>
                <groupId>org.eclipse.jetty</groupId>
                <artifactId>jetty-server</artifactId>
                <version>${version.jetty}</version>
            </dependency>
            <dependency>
                <groupId>org.eclipse.jetty</groupId>
                <artifactId>jetty-servlet</artifactId>
                <version>${version.jetty}</version>
            </dependency>

            <!-- Test dependencies -->
            <dependency>
                <groupId>ch.qos.logback</groupId>
                <artifactId>logback-classic</artifactId>
                <version>${version.logback}</version>
                <scope>test</scope>
            </dependency>
            <dependency>
                <groupId>ch.qos.logback</groupId>
                <artifactId>logback-core</artifactId>
                <version>${version.logback}</version>
                <scope>test</scope>
            </dependency>
            <dependency>
                <groupId>org.glassfish.jersey.containers</groupId>
                <artifactId>jersey-container-servlet</artifactId>
                <version>2.22.1</version>
                <scope>test</scope>
            </dependency>
            <dependency>
                <groupId>org.eclipse.jetty</groupId>
                <artifactId>jetty-webapp</artifactId>
                <version>${version.jetty}</version>
                <scope>test</scope>
            </dependency>
            <dependency>
                <groupId>org.testng</groupId>
                <artifactId>testng</artifactId>
                <version>6.9.9</version>
                <scope>test</scope>
                <exclusions>
                    <exclusion>
                        <artifactId>junit</artifactId>
                        <groupId>junit</groupId>
                    </exclusion>
                </exclusions>
            </dependency>
            <dependency>
                <groupId>mysql</groupId>
                <artifactId>mysql-connector-java</artifactId>
                <version>5.1.37</version>
                <scope>test</scope>
            </dependency>
            <dependency>
                <groupId>org.mockito</groupId>
                <artifactId>mockito-core</artifactId>
                <version>2.0.31-beta</version>
                <scope>test</scope>
            </dependency>
            <dependency>
                <groupId>org.codehaus.groovy</groupId>
                <artifactId>groovy-all</artifactId>
                <version>2.4.5</version>
                <scope>test</scope>
            </dependency>
            <dependency>
                <groupId>com.jayway.restassured</groupId>
                <artifactId>rest-assured</artifactId>
                <version>${version.restassured}</version>
                <scope>test</scope>
            </dependency>
            <dependency>
                <groupId>com.jayway.restassured</groupId>
                <artifactId>json-schema-validator</artifactId>
                <version>${version.restassured}</version>
                <scope>test</scope>
                <exclusions>
                    <exclusion>
                        <artifactId>jackson-databind</artifactId>
                        <groupId>com.fasterxml.jackson.core</groupId>
                    </exclusion>
                    <exclusion>
                        <artifactId>jsr305</artifactId>
                        <groupId>com.google.code.findbugs</groupId>
                    </exclusion>
                </exclusions>
            </dependency>
        </dependencies>
    </dependencyManagement>

    <build>
        <pluginManagement>
            <plugins>
                <plugin>
                    <groupId>org.apache.maven.plugins</groupId>
                    <artifactId>maven-surefire-plugin</artifactId>
                    <version>2.19.1</version>
                </plugin>
                <plugin>
                    <groupId>org.apache.maven.plugins</groupId>
                    <artifactId>maven-checkstyle-plugin</artifactId>
                    <version>2.17</version>
                    <executions>
                        <execution>
                            <id>validate</id>
                            <phase>validate</phase>
                            <configuration>
                                <includeTestSourceDirectory>true</includeTestSourceDirectory>
                                <includes>**\/*</includes>
                                <resourceIncludes>**\/*</resourceIncludes>
                                <sourceDirectories>
                                    <sourceDirectory>src/main/java</sourceDirectory>
                                </sourceDirectories>
                                <propertyExpansion>basedir=${project.basedir}</propertyExpansion>
                                <failsOnError>true</failsOnError>
                                <consoleOutput>true</consoleOutput>
                                <encoding>UTF-8</encoding>
                                <linkXRef>false</linkXRef>
                            </configuration>
                            <goals>
                                <goal>check</goal>
                            </goals>
                        </execution>
                    </executions>
                    <dependencies>
                        <dependency>
                            <groupId>com.puppycrawl.tools</groupId>
                            <artifactId>checkstyle</artifactId>
                            <version>6.12.1</version>
                            <scope>compile</scope>
                        </dependency>
                    </dependencies>
                </plugin>
                <plugin>
                    <groupId>org.apache.maven.plugins</groupId>
                    <artifactId>maven-deploy-plugin</artifactId>
                    <version>2.8.2</version>
                </plugin>
                <plugin>
                    <groupId>org.apache.maven.plugins</groupId>
                    <artifactId>maven-jar-plugin</artifactId>
                    <version>2.6</version>
                </plugin>
                <plugin>
                    <groupId>org.codehaus.gmaven</groupId>
                    <artifactId>gmaven-plugin</artifactId>
                    <version>1.5</version>
                    <configuration>
                        <providerSelection>2.0</providerSelection>
                    </configuration>
                    <executions>
                        <execution>
                            <goals>
                                <goal>compile</goal>
                                <goal>testCompile</goal>
                            </goals>
                        </execution>
                    </executions>
                </plugin>
            </plugins>
        </pluginManagement>
        <plugins>
            <plugin>
                <groupId>org.apache.maven.plugins</groupId>
                <artifactId>maven-compiler-plugin</artifactId>
                <version>3.3</version>
                <configuration>
                    <source>${source.jdk.version}</source>
                    <target>${target.jdk.version}</target>
                    <showDeprecation>true</showDeprecation>
                    <showWarnings>true</showWarnings>
                    <optimize>true</optimize>
                    <encoding>${project.build.sourceEncoding}</encoding>
                </configuration>
            </plugin>
            <plugin>
                <groupId>org.apache.maven.plugins</groupId>
                <artifactId>maven-source-plugin</artifactId>
                <version>2.4</version>
                <executions>
                    <execution>
                        <id>attach-sources</id>
                        <goals>
                            <goal>jar</goal>
                        </goals>
                    </execution>
                </executions>
            </plugin>
            <plugin>
                <groupId>org.apache.maven.plugins</groupId>
                <artifactId>maven-javadoc-plugin</artifactId>
                <version>2.10.3</version>
                <executions>
                    <execution>
                        <id>attach-javadocs</id>
                        <goals>
                            <goal>jar</goal>
                        </goals>
                    </execution>
                </executions>
            </plugin>
            <plugin>
                <groupId>org.apache.maven.plugins</groupId>
                <artifactId>maven-release-plugin</artifactId>
                <version>2.5.3</version>
                <dependencies>
                    <dependency>
                        <groupId>org.apache.maven.scm</groupId>
                        <artifactId>maven-scm-provider-gitexe</artifactId>
                        <version>1.9.4</version>
                    </dependency>
                </dependencies>
                <configuration>
                    <tagNameFormat>@{project.version}</tagNameFormat>
                </configuration>
            </plugin>
            <plugin>
                <groupId>org.jacoco</groupId>
                <artifactId>jacoco-maven-plugin</artifactId>
                <version>0.7.5.201505241946</version>
                <executions>
                    <execution>
                        <id>prepare-agent</id>
                        <goals>
                            <goal>prepare-agent</goal>
                        </goals>
                    </execution>
                    <execution>
                        <id>report</id>
                        <goals>
                            <goal>report</goal>
                        </goals>
                    </execution>
                    <execution>
                        <id>pre-integration-test</id>
                        <phase>pre-integration-test</phase>
                        <goals>
                            <goal>prepare-agent-integration</goal>
                        </goals>
                    </execution>
                    <execution>
                        <id>post-integration-test</id>
                        <phase>post-integration-test</phase>
                        <goals>
                            <goal>report-integration</goal>
                        </goals>
                    </execution>
                </executions>
            </plugin>
            <plugin>
                <groupId>org.eluder.coveralls</groupId>
                <artifactId>coveralls-maven-plugin</artifactId>
                <version>4.1.0</version>
                <configuration>
                    <repoToken>${env.coveralls_repo_token}</repoToken>
                </configuration>
            </plugin>
            <plugin>
                <groupId>com.versioneye</groupId>
                <artifactId>versioneye-maven-plugin</artifactId>
                <version>3.5.1</version>
                <configuration>
                    <apiKey>${env.versioneye_api_key}</apiKey>
                    <parentGroupId>com.yahoo.elide</parentGroupId>
                    <parentArtifactId>elide-parent-pom</parentArtifactId>
                    <mergeAfterCreate>true</mergeAfterCreate>
                    <skipScopes>test</skipScopes>
                </configuration>
            </plugin>
        </plugins>
        <extensions>
            <extension>
                <groupId>org.apache.maven.wagon</groupId>
                <artifactId>wagon-ssh-external</artifactId>
                <version>1.0-beta-6</version>
            </extension>
        </extensions>
    </build>
</project><|MERGE_RESOLUTION|>--- conflicted
+++ resolved
@@ -8,11 +8,7 @@
     <modelVersion>4.0.0</modelVersion>
     <groupId>com.yahoo.elide</groupId>
     <artifactId>elide-parent-pom</artifactId>
-<<<<<<< HEAD
     <version>3.0.0-SNAPSHOT</version>
-=======
-    <version>2.4.14-SNAPSHOT</version>
->>>>>>> c7c8886a
     <packaging>pom</packaging>
     <name>Elide: Parent Pom</name>
     <description>Parent pom for Elide project</description>
@@ -94,11 +90,7 @@
             <dependency>
                 <groupId>com.yahoo.elide</groupId>
                 <artifactId>elide-annotations</artifactId>
-<<<<<<< HEAD
                 <version>3.0.0-SNAPSHOT</version>
-=======
-                <version>2.4.14-SNAPSHOT</version>
->>>>>>> c7c8886a
             </dependency>
             <dependency>
                 <groupId>org.projectlombok</groupId>
@@ -401,12 +393,5 @@
                 </configuration>
             </plugin>
         </plugins>
-        <extensions>
-            <extension>
-                <groupId>org.apache.maven.wagon</groupId>
-                <artifactId>wagon-ssh-external</artifactId>
-                <version>1.0-beta-6</version>
-            </extension>
-        </extensions>
     </build>
 </project>