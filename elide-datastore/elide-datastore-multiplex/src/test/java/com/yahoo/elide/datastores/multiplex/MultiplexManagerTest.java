--- conflicted
+++ resolved
@@ -68,13 +68,8 @@
             Iterable<Object> beans = t.loadObjects(FirstBean.class, Optional.empty(), Optional.empty(), Optional.empty(), null);
             assertNotNull(beans);
             assertTrue(beans.iterator().hasNext());
-<<<<<<< HEAD
             FirstBean bean = (FirstBean) beans.iterator().next();
-            assertTrue(bean.id == 1 && bean.name.equals("Test"));
-=======
-            FirstBean bean = beans.iterator().next();
             assertTrue(bean.id != null && bean.name.equals("Test"));
->>>>>>> db89042e
         }
     }
 
